--- conflicted
+++ resolved
@@ -1,11 +1,11 @@
 import time
-from solutions.rrtstar import Node, RRTstar
+from solutions.rrtstar import Node, NodeStamped, RRTstar, Path
 from shapely.geometry import Point
 from solutions.antenna import Antenna, TOPIC_BIDS, \
     TOPIC_WAYPOINTS, TOPIC_ESTOPS
 
-class Agent():
-    def __init__(self, mode, start_pos, goal_region, environment, goal_dist):
+class Agent:
+    def __init__(self, mode, start_pos, goal_pos, environment, goal_dist):
         """ Initializer for Agent class; represents a robot capable of planning
             and moving in an environment.
 
@@ -13,7 +13,7 @@
                 mode: a string: "normal" or "cooperative" indicates whether to use
                     DMA-RRT or Cooperative DMA-RRT (respectively).
                 start_pos: a 2-tuple representing the starting x-y position.
-                goal_region: a 2-tuple representing the goal x-y position.
+                goal_pos: a 2-tuple representing the goal x-y position.
                 environment: an Environment object representing the map in which
                     the agent must plan.
                 goal_dist: a float representing the length of a single branch in 
@@ -23,41 +23,36 @@
         self.antenna.find_peers()
         self.curr_time = 0.0  # Simulation time. Updated externally.
 
-        # self.mode = mode
+        self.mode = mode
+        self.token_holder = False
+
+        # Keeps track of other agents' current bids for PPI
+        #     (potential path improvement) at any given time:
+        self.bids = {id : None for id in self.antenna.peers}
+
+        # Keeps track of other agents' plans so that we can
+        #   add the other agents as obstacles when replanning
+        self.other_agent_plans = {id : None for id in self.antenna.peers}
+
+        # Initial state and environment
+        self.start = start_pos
+        self.goal = goal_pos
+        self.pos = Point(self.start[0], self.start[1])
+        self.environment = environment
+
+        self.rrt = RRTstar(self.start, self.goal, self.environment, goal_dist)
+        # curr_plan is the currently executing plan; best_plan is a lower-cost path
+        #     than curr_plan, if one exists. The cost difference is the bid!
+        self.curr_plan = Path()
+        self.best_plan = Path()
+
+        # Register as listener for different kinds of messages
+        self.antenna.on_message("bids", self.received_bid)
+        self.antenna.on_message("waypoints", self.received_waypoints)
+
         # if mode != "cooperative" and mode != "normal":
         #     raise ValueError("mode must be 'normal' or 'cooperative'")
-
-        self.token_holder = False
         # self.check_estops = (mode == 'cooperative')
-
-        # keeps track of other agents' current bids for PPI
-        # (potential path improvement) at any given time:
-        self.bids = {id:None for id in self.antenna.peers}
-
-        # keeps track of other agents' plans so that we can
-        # add the other agents as obstacles when replanning
-        self.other_agent_plans = {id:None for id in self.antenna.peers}
-
-        # initial state and environment
-        self.environment = environment
-
-        self.pos = Point(self.start_pos[0], self.start_pos[1])
-        self.goal = goal_region
-
-<<<<<<< HEAD
-        self.rrt = RRTstar(self.start_pos, self.goal, self.environment, goal_dist)
-=======
-        self.rrt = RRTstar((x_start, y_start), (self.goal.x, self.goal.y), self.environment, self.goal_dist)
->>>>>>> 95af6f4c
-
-        # curr_plan is the currently executing plan; best_plan is a lower-cost path
-        #   than curr_plan, if one exists. The cost difference is the bid!
-        self.curr_plan = Path()
-        self.best_plan = None
-
-        # register as listener for different kinds of messages
-        self.antenna.on_message("bids", self.received_bid)
-        self.antenna.on_message("waypoints", self.received_waypoints)
         # self.antenna.on_message("estop", self.received_estop)
 
     """ The following methods represent the interaction component of DMA-RRT
@@ -82,14 +77,46 @@
         other_plan = msg["plan"]
         winner_id = msg["winner_id"]
 
-<<<<<<< HEAD
         self.other_agent_plans[sender_id] = other_plan
         if winner_id == self.id:
-=======
-        self.plans[sender_id] = other_plan
-        if winner_id == self.antenna.uuid:
->>>>>>> 95af6f4c
             self.token_holder = True
+    ##########################################################################
+
+    def at_goal(self):
+        """ Checks if the agent's current location is the goal location. """
+        return self.pos == self.goal
+
+    def update_time(self, curr_time):
+        """ Update the internal time counter. """
+        self.curr_time = curr_time
+
+    def spin(self, rate):
+        """ Runs the agent's individual component on a timer until it is 
+            sufficiently close to the goal.
+
+            Args:
+                rate: float representing the rate for the spin, in Hz.
+        """
+        # go until agent has reached its goal state
+        while not self.at_goal():
+            self.spin_once()
+            time.sleep(1.0 / rate)
+
+    def spin_once(self):
+        """ Runs the agent's individual DMA-RRT component once. 
+            
+            The interaction component is handled using Agent callbacks.
+        """
+        # Move agent if we have reached the next node
+        if self.curr_plan.nodes:
+            if self.curr_time > self.curr_plan.nodes[0].stamp:
+                self.pos = (self.curr_plan.nodes[0].x,
+                            self.curr_plan.nodes[0].y)
+                # TODO(marcus): brodacast current position!
+                # self.curr_plan = plan[1:]
+
+    ##########################################################################
+    ############################# E-STOP-CODE ################################
 
     # def broadcast_estop(self, stop_id, stop_node):
     #     msg = {"topic":TOPIC_ESTOPS, "stop_id":stop_id, "stop_node":stop_node}
@@ -99,27 +126,6 @@
     # def received_estop(self, sender_id, msg):
     #     stop_id = msg["stop_id"]
     #     stop_node = msg["stop_node"]
-
-<<<<<<< HEAD
-        if stop_id == self.antenna.uuid:
-            # Terminate plan at specified node
-            # TODO(marcus): update this to Path API.
-            for i, node in enumerate(self.curr_plan.nodes):
-                if node == stop_node:
-                    self.curr_plan = self.curr_plan[:i + 1]
-                    break
-
-            self.check_estops = False
-    ##########################################################################
-
-    def at_goal(self):
-        """ Checks if the agent's current location is the goal location. """
-        return self.pos == self.goal
-
-    def update_time(self, curr_time):
-        """ Update the internal time counter. """
-        self.curr_time = curr_time
-=======
     #     if stop_id == self.antenna.uuid:
     #         # terminate plan at specified node
     #         for i, node in enumerate(self.plan):
@@ -128,155 +134,13 @@
     #                 break
 
     #         self.check_estops = False
->>>>>>> 95af6f4c
-
-    def individual(self):
-        """ Individual component of DMA-RRT as described in algorithm 4
-            from Desaraju/How 2012.
-
-            If this agent is the TokenHolder, it will update its internal
-            plan and broadcast the next winner. Otw, it will broadcast its bid.
-        """
-<<<<<<< HEAD
-        # Refresh environment to reflect agents' current positions
-        self.rrt.update_agent_plans(self.other_agent_plans)
-        self.rrt.update_pose(self.antenna.uuid, self.pos)
-=======
-        Individual component of DMA-RRT as described in algorithm 4
-        from Desaraju/How 2012.
-        """
-        # refresh environment to reflect agents' current positions
-        self.rrt.update_agent_plans(self.plans)
-        self.rrt.update_pose(self.pose)
->>>>>>> 95af6f4c
-
-        # Grow the tree by one iteration.
-        self.rrt.spin_once(False)
-
-        # Find the new best path in the tree, and save it if it's better.
-        new_plan = self.rrt.get_path()
-        if new_plan.cost < self.best_plan.cost and new_plan.cost < self.cur_plan.cost:
-            self.best_plan = new_plan
-
-        if self.token_holder:
-            # Replan to new best path if it's better.
-            if self.best_plan.cost < self.curr_plan.cost:
-                self.curr_plan = self.best_plan
-                self.best_plan = Path()
-
-            # Broadcast the new winner of the bidding round.
-            winner_id = max(self.bids, key = lambda x: self.bids[x])
-            self.broadcast_waypoints(winner_id)
-            self.token_holder = False
-        else:
-<<<<<<< HEAD
-            # Broadcast own bid.
-            bid = self.curr_plan.cost - self.best_plan.cost
-            self.broadcast_bid(bid)
-
-    def check_emergency_stops(self, best_new_plan, other_agent, other_plan):
-        """ Helper for the individual component of Cooperative DMA-RRT
-            as described in algorithm 7 from Desaraju/How 2012.
-
-            Checks for emergency stops between this agent and another agent
-            and both current plans.
-        """
-        other_agent_modified = False
-
-        if self.check_estops:
-            opt_other_stop = None
-            opt_stop = None
-            opt_global_cost = None
-
-            for other_i in range(0, len(other_plan), 10):
-                for i in range(0, len(best_new_plan), 10):
-                    other_stop_node = other_plan[other_i]
-                    stop_node = best_new_plan[i]
-
-                    if self.rrt.plans_conflict(other_plan[:other_i + 1], best_new_plan[:stop_node + 1]):
-                        # only want to consider this combination of stops if it would avoid a conflict
-                        continue
-
-                    cost = other_stop_node.cost + stop_node.cost
-                    if opt_global_cost is None or cost < opt_global_cost:
-                        opt_other_stop = other_stop_node
-                        opt_stop = stop_node
-                        opt_global_cost = cost
-
-            if opt_other_stop != other_plan[-1]:
-                self.broadcast_estop(other_agent, opt_other_stop)
-                other_agent_modified = True
-            if opt_stop != best_new_plan[-1]:
-                for i, node in enumerate(best_new_plan):
-                    if node == stop_node:
-                        best_new_plan = best_new_plan[:i + 1]
-                        break
-        else:
-            # prune our plan to avoid the conflict (don't modify other agent's plan)
-            best_new_plan = rrt.prune_to_avoid_conflict(best_new_plan, other_plan)
-
-            self.check_estops = True
-
-        return best_new_plan, other_agent_modified
-
-    def coop_individual(self):
-        """ Individual component of Cooperative DMA-RRT as described
-            in algorithm 6 from Desaraju/How 2012.
-        """
-        # Grow tree one iteration while ignoring other agents' paths.
-        self.rrt.update_agent_plans(dict())
-        self.rrt.update_pose(self.pos)
-        self.rrt.spin_once(False)
-
-        # Find the new best path in the tree, and save it if it's better.
-        new_plan = self.rrt.get_path()
-        if new_plan.cost < self.best_plan.cost and new_plan.cost < self.cur_plan.cost:
-            self.best_plan = new_plan
-
-        if self.token_holder:
-            # Replan to new best path if it's better.
-            plan = self.curr_plan
-            if self.best_plan.cost < self.curr_plan.cost:
-                plan = self.best_plan
-                self.best_plan = Path()
-            
-            conflicting_plans = RRTstar.get_conflicts(plan)
-            conflicting_ids = list(conflicting_plans.keys())
-
-            j = None
-            if conflicting_ids:
-                j = conflicting_ids[0]
-                plan, modified_j = check_emergency_stops(plan, j, conflicting_plans[j])
-
-            if len(conflicting_ids > 1):
-                for j_prime in conflicting_ids[1:]:
-                    j_prime_plan = conflicting_plans[j_prime]
-                    if self.rrt.plans_conflict(plan, j_prime_plan):
-                        # Prune our plan to avoid the conflict
-                        plan = rrt.prune_to_avoid_conflict(new_plan, j_prime_plan)
-
-            self.curr_plan = plan
-
-            # Broadcast the new winner of the bidding round.
-            if j is not None and modified_j:
-                winner = j
-            else:
-                winner = max(self.bids, key = lambda x: self.bids[x])
-            self.broadcast_waypoints(winner)
-            self.token_holder = False
-        else:
-            # Broadcast own bid.
-            bid = self.curr_plan.cost - self.best_plan.cost
-            self.broadcast_bid(bid)
-
-=======
-            bid = self.plan.cost - new_plan.cost
-            self.broadcast_bid(bid)
 
     # def check_emergency_stops(self, best_new_plan, other_agent, other_plan):
-    #     """
-    #     Helper for the individual component of Cooperative DMA-RRT
-    #     as described in algorithm 7 from Desaraju/How 2012.
+    #     """ Helper for the individual component of Cooperative DMA-RRT
+    #         as described in algorithm 7 from Desaraju/How 2012.
+
+    #         Checks for emergency stops between this agent and another agent
+    #         and both current plans.
     #     """
     #     other_agent_modified = False
 
@@ -316,96 +180,5 @@
 
     #     return best_new_plan, other_agent_modified
 
-    # def coop_individual(self):
-    #     """
-    #     Individual component of Cooperative DMA-RRT as described
-    #     in algorithm 6 from Desaraju/How 2012.
-    #     """
-    #     # grow tree while ignoring other agents' paths
-    #     self.rrt.update_agent_plans(dict())
-    #     self.rrt.update_pose(self.pose)
-    #     new_plan = self.rrt.get_path()
-
-    #     if self.token_holder:
-    #         conflicting_plans = RRTstar.get_conflicts(self.plan)
-    #         conflicting_ids = list(conflicting_plans.keys())
-
-    #         j = None
-    #         if conflicting_ids:
-    #             j = conflicting_ids[0]
-    #             new_plan, modified_j = check_emergency_stops(new_plan, j, conflicting_plans[j])
-
-    #         if len(conflicting_ids > 1):
-    #             for j_prime in conflicting_ids[1:]:
-    #                 j_prime_plan = conflicting_plans[j_prime]
-    #                 if self.rrt.plans_conflict(new_plan, j_prime_plan):
-    #                     # prune our new_plan to avoid the conflict
-    #                     new_plan = rrt.prune_to_avoid_conflict(new_plan, j_prime_plan)
-
-    #         self.plan = new_plan
-
-    #         if j is not None and modified_j:
-    #             winner = j
-    #         else:
-    #             winner = max(self.bids, key = lambda x: self.bids[x])
-
-    #         self.broadcast_waypoints(winner)
-    #         self.token_holder = False
-    #     else:
-    #         bid = self.plan.cost() - new_plan.cost()
-    #         self.broadcast_bid(bid)
-
-    def at_goal(self):
-        # TODO: use this once we switch back to goal polygons
-        # return self.goal.contains(self.pose)
-
-        dist_from_goal = ((self.pose.x - self.goal.x)**2 + (self.pose.y - self.goal.y)**2)**(1/2)
-        return dist_from_goal <= self.goal_dist
-
->>>>>>> 95af6f4c
-    def spin(self, rate):
-        """ Runs the agent's individual component on a timer until it is 
-            sufficiently close to the goal.
-
-            Args:
-                rate: float representing the rate for the spin, in Hz.
-        """
-        # go until agent has reached its goal state
-        while not self.at_goal():
-<<<<<<< HEAD
-            self.spin_once()
-            time.sleep(1.0 / rate)
-
-    def spin_once(self):
-        """ Runs the agent's individual DMA-RRT component once. 
-            
-            The interaction component is handled using Agent callbacks.
-        """
-        # Move agent if we have reached the next node
-        if self.curr_time > self.curr_plan[0].timestamp:
-            self.pos = plan[0]
-            self.curr_plan = plan[1:]
-
-        # run one iteration of the individual method for DMA-RRT
-        if self.mode == "cooperative":
-            self.coop_individual()
-        elif self.mode == "normal":
-            self.individual()
-=======
-            # move agent if we have reached the next node
-            # TODO fix the use of time here, or use steer instead
-            if time.time() > self.plan[0].stamp:
-                self.pose = plan[0]
-                self.plan = plan[1:]
-
-            # run one iteration of the individual method for DMA-RRT
-            # if self.mode == "cooperative":
-            #     self.coop_individual()
-            # elif self.mode == "normal":
-            #     self.individual()
-
-            #run DMA-RRT
-            self.individual()
-
-            time.sleep(1 / rate)
->>>>>>> 95af6f4c
+    ##########################################################################
+    ##########################################################################