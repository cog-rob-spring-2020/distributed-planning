<<<<<<< HEAD
#!/usr/bin/env python3

# from agent import Agent

class Plan():
    def __init__(self, agents, dma_indiv, dma_coop):
        """ Plan object runs multiagent experiments with DMA-RRT.

            Args:
                agents: a list containing Agent objects
                dma_indiv: a method representing the individual component
                    of the DMA-RRT algorithm.
                dma_coop: a method representing the cooperative extension
                    of the DMA-RRT algorithm.
        """
        self.agents = agents
        Plan.dma_indiv = dma_indiv
        Plan.dma_coop = dma_coop

        # Do multithreading setup here.
    
    def dma_indiv(self):
        raise NotImplementedError

    def dma_coop(self):
        raise NotImplementedError

    def spin(self):
        """ Run DMA-RRT experiments for all agents. """
        for agent in self.agents:
            agent.spin()

if __name__ == "__main__":
    # Test of system architecture:
    def indiv(self):
        print('indiv')

    def coop(self):
        print('collab')

    plan = Plan([], indiv, coop)
    plan.dma_indiv()
    plan.dma_coop()
    print(plan.dma_indiv)
    print(plan.dma_coop)
=======
from utils.environment import Environment

class Plan():
    def __init__(self, agents):
        self.agents = agents

    def visualize():
        pass

    def spin():
        # TODO
        # spin up a thread for each agent, call agent.spin in parallel for each agent
        pass

def main():
    # set up environment with static obstacles shared among agents
    environment = Environment(yaml_file="utils/simple.yaml")

    # initialize all of the agents that will live in environment
    agent = Agent(mode = "normal",
                  x_start = 0,
                  y_start = 0,
                  goal_region = Polygon([(10, 5), (10, 6), (11, 6), (11, 5)]),
                  environment = environment,
                  bounds = (-2, -3, 12, 8),
                  goal_dist = 0.3)
    agents = [agent]

    plan = Plan(agents)
    plan.spin()
>>>>>>> 95af6f4c
<|MERGE_RESOLUTION|>--- conflicted
+++ resolved
@@ -1,78 +1,237 @@
-<<<<<<< HEAD
-#!/usr/bin/env python3
-
-# from agent import Agent
-
-class Plan():
-    def __init__(self, agents, dma_indiv, dma_coop):
+import numpy as np
+from matplotlib import pyplot as plt
+import time
+
+from agent import Agent
+from rrtstar import RRTstar
+from visualizer import Visualizer
+
+class Plan:
+    def __init__(self, agents, env, dma_indiv, dma_coop, spin_rate):
         """ Plan object runs multiagent experiments with DMA-RRT.
 
             Args:
                 agents: a list containing Agent objects
+                env: an Environment object
                 dma_indiv: a method representing the individual component
                     of the DMA-RRT algorithm.
                 dma_coop: a method representing the cooperative extension
                     of the DMA-RRT algorithm.
+                spin_rate: the rate (in Hz) at which the planner should run
         """
         self.agents = agents
-        Plan.dma_indiv = dma_indiv
-        Plan.dma_coop = dma_coop
+        self.env = env
+        self.spin_rate = spin_rate
+        self.curr_time = 0
+
+        Plan.dma_individual_normal = dma_indiv
+        Plan.dma_individual_coop = dma_coop
+
+        self.path_costs = {
+            agent.antenna.uuid : np.inf for agent in self.agents
+        }
+
+        self.visualizer = Visualizer(self.env)
 
         # Do multithreading setup here.
-    
-    def dma_indiv(self):
+
+    def dma_individual_normal(self, agent):
         raise NotImplementedError
 
-    def dma_coop(self):
+    def dma_individual_coop(self, agent):
         raise NotImplementedError
 
-    def spin(self):
-        """ Run DMA-RRT experiments for all agents. """
+    def spin(self, run_time):
+        """ Run DMA-RRT experiments for all agents.
+
+            Args:
+                run_time: a float (atm) representing the length of the
+                    experiment.
+        """
+        plt.ion()
+        plt.show()
+        
+        agent_goal_stats = [agent.at_goal() for agent in self.agents]
+        rate_dt = 1.0 / self.spin_rate
+
+        while False in agent_goal_stats and self.curr_time <= run_time:
+            # print("Spinning planner! Time = ", self.curr_time)
+            start_time = time.time()
+
+            new_path_costs = {
+                agent.antenna.uuid : agent.curr_plan.cost \
+                    for agent in self.agents
+            }
+
+            self.spin_once()
+
+            run_viz = False
+            for id, cost in self.path_costs.items():
+                if new_path_costs[id] != cost:
+                    run_viz = True
+                    break
+            # run_viz = True
+
+            if run_viz:
+                self.visualizer.spin_once(
+                    {agent.antenna.uuid : agent.curr_plan \
+                        for agent in self.agents}
+                )
+                # self.visualizer.spin_once_tree(self.agents[0].rrt)
+            
+            self.path_costs = new_path_costs
+
+            agent_goal_stats = [agent.at_goal() for agent in self.agents]
+
+            time_elapsed = time.time() - start_time
+            if time_elapsed < rate_dt:
+                plt.pause(rate_dt - time_elapsed)
+                time.sleep(rate_dt - time_elapsed)
+
+            plt.show()
+        
+        print("Runtime completed.")
+
+    def spin_once(self):
+        """ Run one iteration of DMA-RRT experiments for all agents. """
+        # print("Planner spinning once.")
         for agent in self.agents:
-            agent.spin()
-
-if __name__ == "__main__":
-    # Test of system architecture:
-    def indiv(self):
-        print('indiv')
-
-    def coop(self):
-        print('collab')
-
-    plan = Plan([], indiv, coop)
-    plan.dma_indiv()
-    plan.dma_coop()
-    print(plan.dma_indiv)
-    print(plan.dma_coop)
-=======
-from utils.environment import Environment
-
-class Plan():
-    def __init__(self, agents):
-        self.agents = agents
-
-    def visualize():
-        pass
-
-    def spin():
-        # TODO
-        # spin up a thread for each agent, call agent.spin in parallel for each agent
-        pass
-
-def main():
-    # set up environment with static obstacles shared among agents
-    environment = Environment(yaml_file="utils/simple.yaml")
-
-    # initialize all of the agents that will live in environment
-    agent = Agent(mode = "normal",
-                  x_start = 0,
-                  y_start = 0,
-                  goal_region = Polygon([(10, 5), (10, 6), (11, 6), (11, 5)]),
-                  environment = environment,
-                  bounds = (-2, -3, 12, 8),
-                  goal_dist = 0.3)
-    agents = [agent]
-
-    plan = Plan(agents)
-    plan.spin()
->>>>>>> 95af6f4c
+            agent.curr_time = self.curr_time
+            agent.spin_once()
+
+            # Run one iteration of the individual method for DMA-RRT
+            if agent.mode == "normal":
+                self.dma_individual_normal(agent)
+            elif agent.mode == "cooperative":
+                self.dma_individual_coop(agent)
+        
+        self.curr_time += 1
+
+
+def sol_individual(self, agent):
+    """ Individual component of DMA-RRT as described in algorithm 4
+        from Desaraju/How 2012.
+
+        If this agent is the TokenHolder, it will update its internal
+        plan and broadcast the next winner. Otw, it will broadcast its bid.
+    """
+    def multiagent_aware_time_realloc(path):
+        """ Allocates more time to nodes in a path that conflict with other 
+            agent nodes, s.t. the conflict is gone.
+
+            Only tokenholders should use this, to prevent duplicate conflict
+            resolution.
+
+            Args:
+                path: a Path object.
+            Returns:
+                a Path object similar to `path` but with collision-free
+                    timestamps on each node.
+        """
+        for i in range(1,len(path.nodes)):
+            # Check for collisions with any other node:
+            for id, other_path in agent.other_agent_plans:
+                curr_stamp = path.nodes[i].stamp
+
+                if curr_stamp in other_path.ts_dict.keys():
+                    if path.nodes[i] == other_path.ts_dict[curr_stamp]:
+                        # Collision detected! Allocate more time to this node.
+                        revised_stamp = curr_stamp
+                        while path.nodes[i] == other_path.ts_dict[revised_stamp]:
+                            revised_stamp += 1
+                            path.nodes[i].stamp = revised_stamp
+                        
+                        # Update all nodes after that one to have higher timetsamps.
+                        for node in path.nodes[i+1:]:
+                            revised_stamp += 1
+                            node.stamp = revised_stamp
+
+        path.ts_dict = {node.stamp : node for node in path.nodes}
+        return path
+
+    # Refresh environment to reflect agents' current positions
+    # agent.rrt.update_agent_plans(agent.other_agent_plans)
+    # agent.rrt.update_pose(agent.antenna.uuid, agent.pos)
+
+    # Grow the tree by one iteration
+    agent.rrt.spin_once(False)
+
+    # Find the new best path in the tree, and save it if it's better
+    new_plan = agent.rrt.get_path()
+    if new_plan:
+        # Assign first "current path" found.
+        if not agent.curr_plan.nodes:
+            agent.curr_plan = new_plan
+
+        if new_plan.cost < agent.best_plan.cost and \
+                new_plan.cost < agent.curr_plan.cost:
+            agent.best_plan = new_plan
+
+    if agent.token_holder:
+        # Replan to new best path if it's better
+        if agent.best_plan.cost < agent.curr_plan.cost:
+            agent.curr_plan = agent.best_plan
+            agent.best_plan = Path()
+
+        # Solve collisions with time reallocation
+        agent.curr_plan = multiagent_aware_time_realloc(agent.curr_plan)
+
+        # Broadcast the new winner of the bidding round
+        winner_id = max(agent.bids, key = lambda x: agent.bids[x])
+        agent.broadcast_waypoints(winner_id)
+        agent.token_holder = False
+    else:
+        # Broadcast own bid
+        bid = agent.curr_plan.cost - agent.best_plan.cost
+        agent.broadcast_bid(bid)
+
+def sol_coop_individual(self, agent):
+    """ Individual component of Cooperative DMA-RRT as described
+        in algorithm 6 from Desaraju/How 2012.
+    """
+    # # Grow tree one iteration while ignoring other agents' paths
+    # agent.rrt.update_agent_plans(dict())
+    # agent.rrt.update_pose(agent.pos)
+    # agent.rrt.spin_once(False)
+
+    # # Find the new best path in the tree, and save it if it's better
+    # new_plan = agent.rrt.get_path()
+    # if new_plan.cost < agent.best_plan.cost and \
+    #         new_plan.cost < agent.cur_plan.cost:
+    #     agent.best_plan = new_plan
+
+    # if agent.token_holder:
+    #     # Replan to new best path if it's better
+    #     plan = agent.curr_plan
+    #     if agent.best_plan.cost < agent.curr_plan.cost:
+    #         plan = agent.best_plan
+    #         agent.best_plan = Path()
+        
+    #     conflicting_plans = RRTstar.get_conflicts(plan)
+    #     conflicting_ids = list(conflicting_plans.keys())
+
+    #     j = None
+    #     if conflicting_ids:
+    #         j = conflicting_ids[0]
+    #         plan, modified_j = check_emergency_stops(plan, j, conflicting_plans[j])
+
+    #     if len(conflicting_ids > 1):
+    #         for j_prime in conflicting_ids[1:]:
+    #             j_prime_plan = conflicting_plans[j_prime]
+    #             if agent.rrt.plans_conflict(plan, j_prime_plan):
+    #                 # Prune our plan to avoid the conflict
+    #                 plan = rrt.prune_to_avoid_conflict(new_plan, j_prime_plan)
+
+    #     agent.curr_plan = plan
+
+    #     # Broadcast the new winner of the bidding round
+    #     if j is not None and modified_j:
+    #         winner = j
+    #     else:
+    #         winner = max(agent.bids, key = lambda x: agent.bids[x])
+    #     agent.broadcast_waypoints(winner)
+    #     agent.token_holder = False
+    # else:
+    #     # Broadcast own bid
+    #     bid = agent.curr_plan.cost - agent.best_plan.cost
+    #     agent.broadcast_bid(bid)